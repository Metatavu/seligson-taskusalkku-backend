--- conflicted
+++ resolved
@@ -34,21 +34,17 @@
 ```
 
 ###2.Local
-<<<<<<< HEAD
+Install Python 3.9 on your local
+```bash
+sudo apt install python3.9 python3.9-dev python3.9-venv
+```
+
 Install the mysql client related packages.
 
 ```bash
 sudo apt-get install python3-dev default-libmysqlclient-dev build-essential
 ```
 
-Install Python 3.6+ on your local(tested only with python 3.8)
-=======
-Install Python 3.9 on your local
-```bash
-sudo apt install python3.9 python3.9-dev python3.9-venv
-```
-
->>>>>>> 917f1e33
 ```bash
 python3 -m venv  venv
 source venv/bin/activate
