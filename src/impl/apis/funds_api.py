# coding: utf-8

import logging
import uuid
import database.operations as database

from typing import List, Optional
from fastapi import HTTPException
from fastapi_utils.cbv import cbv
from spec.apis.funds_api import FundsApiSpec, router as funds_api_router
from datetime import date

from spec.models.fund import Fund
from spec.models.historical_value import HistoricalValue
from spec.models.extra_models import TokenModel
from funds.funds_meta import FundsMetaController
from funds.funds_meta import FundMeta
from spec.models.localized_value import LocalizedValue
from spec.models.change_data import ChangeData

from database.models import Fund as DbFund
from database.models import FundRate

logger = logging.getLogger(__name__)


@cbv(funds_api_router)
class FundsApiImpl(FundsApiSpec):

    fundsMetaController: FundsMetaController = FundsMetaController()

    async def find_fund(self,
                        fund_id: uuid,
                        token_bearer: TokenModel
                        ) -> Fund:

        fund = database.find_fund(
            database=self.database,
            id=fund_id
        )

        if not fund:
            raise HTTPException(
                                status_code=404,
                                detail="Fund {fund_id} not found"
                              )

        return self.translate_fund(fund=fund)

    async def list_funds(self,
                         first_result: int,
                         max_results: int,
                         token_bearer: TokenModel
                         ) -> List[Fund]:

        if not first_result:
            first_result = 0

        if not max_results:
            max_results = 10

        if first_result < 0:
            raise HTTPException(
                                 status_code=400,
                                 detail="Invalid first result parameter cannot be negative"
                               )

        if max_results < 0:
            raise HTTPException(
                                 status_code=400,
                                 detail="Invalid max results parameter cannot be negative"
                               )

        funds = database.list_funds(
          database=self.database,
          first_result=first_result,
          max_result=max_results
        )

        return list(map(self.translate_fund, funds))

    async def list_historical_values(self,
                                     fund_id: str,
                                     first_result: Optional[int],
                                     max_results: Optional[int],
                                     start_date: Optional[date],
                                     end_date: Optional[date],
                                     token_bearer: TokenModel
                                     ) -> List[HistoricalValue]:

        fund = database.find_fund(
            database=self.database,
            id=fund_id
        )

        if not fund:
            raise HTTPException(
                                status_code=404,
                                detail="Fund {fund_id} not found"
                               )

        values = database.query_fund_rates(
            database=self.database,
            fund_id=fund.id,
            rate_date_min=start_date,
            rate_date_max=end_date,
            first_result=first_result,
            max_result=max_results
        )

        return list(map(self.translate_historical_value, values))

    def translate_fund(self, fund: DbFund) -> Fund:
        """Translates fund to REST resource

        Args:
            fund_meta (FundMeta): fund meta entry

        Returns:
            Fund: Translated REST resource
        """

        fund_meta = self.fundsMetaController.get_fund_meta_by_fund_code(fund_code=fund.security_id)
        if fund_meta is None:
            raise HTTPException(
                                status_code=404,
                                detail="Fund meta for fund {fund_id} not found"
                              )

        name = LocalizedValue(
            fi=fund.security_name_fi,
            sv=fund.security_name_sv
        )

        long_name = self.translate_meta_locale(fund_meta["long_name"])
        short_name = self.translate_meta_locale(fund_meta["short_name"])

        kiid = self.translate_meta_locale(fund_meta.get("kiid",  None))
        result = Fund(
                      id=str(fund.id),
                      name=name,
                      longName=long_name,
                      shortName=short_name,
                      KIID=kiid,
                      color=fund_meta["color"],
                      risk=fund_meta["risk"],
                      bankReceiverName=fund_meta.get("subs_name", None),
                      group=fund_meta["group"],
                      priceDate=fund_meta["price_date"],
                      aShareValue=fund_meta["a_share_value"],
                      bShareValue=fund_meta["b_share_value"],
                      changeData=self.translate_change_date(fund_meta),
                      profitProjection=fund_meta["profit_projection"],
                      profitProjectionDate=fund_meta["profit_projection_date"]
                  )

        return result

    @staticmethod
    def translate_change_date(fund_meta: FundMeta) -> ChangeData:
        """Translates change data from fund meta object

        Args:
            fund_meta (FundMeta): fund meta object

        Returns:
            ChangeData: change data
        """
        return ChangeData(
            change1d=fund_meta["_1d_change"],
            change1m=fund_meta["_1m_change"],
            change1y=fund_meta["_1y_change"],
            change3y=fund_meta["_3y_change"],
            change5y=fund_meta["_5y_change"],
            change10y=fund_meta["_10y_change"],
            change15y=fund_meta["_15y_change"],
            change20y=fund_meta["_20y_change"],
        )

    @staticmethod
    def translate_meta_locale(meta_locale: Optional[List[str]]
                              ) -> Optional[LocalizedValue]:
        """Translates localized value from fund meta to LocalizedValue

        Args:
            meta_locale (List[str]): [description]

        Returns:
            LocalizedValue: [description]
        """
        if not meta_locale:
            return None

        fi = meta_locale[0] if len(meta_locale) > 0 else None
        sv = meta_locale[1] if len(meta_locale) > 1 else None

        return LocalizedValue(
            fi=fi,
            sv=sv
        )

<<<<<<< HEAD
    @staticmethod
    def translate_historical_value(rate_rah: RATErah) -> HistoricalValue:
=======
    def translate_historical_value(self, fund_rate: FundRate) -> HistoricalValue:
>>>>>>> 95711e07
        """Translates historical value

        Args:
            rate_rah (RATErah): single row from RATErah table

        Returns:
            HistoricalValue: REST resource
        """
        result = HistoricalValue()
        result.value = fund_rate.rate_close
        result.date = fund_rate.rate_date
        return result<|MERGE_RESOLUTION|>--- conflicted
+++ resolved
@@ -156,8 +156,7 @@
 
         return result
 
-    @staticmethod
-    def translate_change_date(fund_meta: FundMeta) -> ChangeData:
+    def translate_change_date(self, fund_meta: FundMeta) -> ChangeData:
         """Translates change data from fund meta object
 
         Args:
@@ -177,8 +176,8 @@
             change20y=fund_meta["_20y_change"],
         )
 
-    @staticmethod
-    def translate_meta_locale(meta_locale: Optional[List[str]]
+    def translate_meta_locale(self,
+                              meta_locale: Optional[List[str]]
                               ) -> Optional[LocalizedValue]:
         """Translates localized value from fund meta to LocalizedValue
 
@@ -199,12 +198,7 @@
             sv=sv
         )
 
-<<<<<<< HEAD
-    @staticmethod
-    def translate_historical_value(rate_rah: RATErah) -> HistoricalValue:
-=======
     def translate_historical_value(self, fund_rate: FundRate) -> HistoricalValue:
->>>>>>> 95711e07
         """Translates historical value
 
         Args:
