--- conflicted
+++ resolved
@@ -16,12 +16,8 @@
 from spec.models.localized_value import LocalizedValue
 
 logger = logging.getLogger(__name__)
-<<<<<<< HEAD
-        
-=======
 
 
->>>>>>> 1ad4a8d0
 @cbv(FundsApiRouter)
 class FundsApiImpl(FundsApiSpec):
 
