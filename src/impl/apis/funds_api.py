--- conflicted
+++ resolved
@@ -4,15 +4,11 @@
 import logging
 
 from fastapi_utils.cbv import cbv
-<<<<<<< HEAD
-from ...spec.apis.funds_api import FundsApiSpec, router as FundsApiRouter
-from ...spec.models.extra_models import TokenModel
-=======
 from spec.apis.funds_api import FundsApiSpec, router as FundsApiRouter
->>>>>>> c170d96e
 
 from spec.models.fund import Fund
 from spec.models.historical_value import HistoricalValue
+from spec.models.extra_models import TokenModel
 
 logger = logging.getLogger(__name__)
 
